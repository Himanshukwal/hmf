===
hmf
===

**The halo mass function calculator.**

.. image:: https://travis-ci.org/steven-murray/hmf.png?branch=master   
		:target: https://travis-ci.org/steven-murray/hmf
.. image:: https://badge.fury.io/py/hmf.svg
    :target: https://badge.fury.io/py/hmf
.. image:: https://coveralls.io/repos/github/steven-murray/hmf/badge.svg?branch=master
        :target: https://coveralls.io/github/steven-murray/hmf?branch=master
.. image:: https://img.shields.io/pypi/pyversions/hmf.svg

`hmf` is a python application that provides a flexible and simple way to calculate the 
Halo Mass Function for a range of varying parameters. It is also the backend to
`HMFcalc <http://hmf.icrar.org>`_, the online HMF calculator.

.. warning:: Due to the general trend of moving to Python 3 by important projects such as IPython and astropy, from
             version 3.0, hmf is compatible with Python 3, and from version 3.1, it will drop (official) support for
             Python 2.

Documentation
-------------
`Read the docs. <http://hmf.readthedocs.org>`_

Attribution
-----------
<<<<<<< HEAD
Please cite `Murray, Power and Robotham (2013) <https://arxiv.org/abs/1306.6721>`_ if you find this code useful in your
research.
=======
Please cite `Murray, Power and Robotham (2013)
<https://arxiv.org/abs/1306.6721>`_ and/or https://ascl.net/1412.006 (whichever is more appropriate) if you find this
code useful in your research. Please also consider starring the GitHub repository.
>>>>>>> d60c979e
<|MERGE_RESOLUTION|>--- conflicted
+++ resolved
@@ -26,11 +26,6 @@
 
 Attribution
 -----------
-<<<<<<< HEAD
-Please cite `Murray, Power and Robotham (2013) <https://arxiv.org/abs/1306.6721>`_ if you find this code useful in your
-research.
-=======
 Please cite `Murray, Power and Robotham (2013)
 <https://arxiv.org/abs/1306.6721>`_ and/or https://ascl.net/1412.006 (whichever is more appropriate) if you find this
 code useful in your research. Please also consider starring the GitHub repository.
->>>>>>> d60c979e
